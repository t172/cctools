/*
Copyright (C) 2015- The University of Notre Dame
This software is distributed under the GNU General Public License.
See the file COPYING for details.
*/

#ifndef __STATS_H
#define __STATS_H

struct stats {
	double sum;
	double sum_squares;
	long count;
	double *values;
	size_t values_alloc;
	int dirty;
};

// Two-dimensional stats, for regression, correlation, etc.
struct stats2 {
	double sum_x, sum_y;
	double sum_xy;
	double sum_squares_x, sum_squares_y;
	double min_x, min_y;
	double max_x, max_y;
	long count;
};

enum outlier_handling {
	STATS_KEEP_OUTLIERS, STATS_DISCARD_OUTLIERS
};

// Resets stats and initializes a values allocation
void stats_init(struct stats *s);
void stats2_init(struct stats2 *s);

// Frees resources used by a stats object
void stats_free(struct stats *s);
void stats2_free(struct stats2 *s);

// Frees resources used by a stats object
void stats_free(struct stats *s);

// Resets stats to zero
void stats_reset(struct stats *s);
void stats2_reset(struct stats2 *s);

// Processes a value (adds it to the calculations)
void stats_insert(struct stats *s, double value);
void stats2_insert(struct stats2 *s, double x, double y);

// Calculates the mean of the processed values
double stats_mean(struct stats *s);
double stats2_mean_x(struct stats2 *s);
double stats2_mean_y(struct stats2 *s);

// Calculates the standard deviation of the processed values
double stats_stddev(struct stats *s);
double stats2_stddev_x(struct stats2 *s);
double stats2_stddev_y(struct stats2 *s);

// Returns the lowest of the processed values
double stats_minimum(struct stats *s);

// Returns the highest of the processed values
double stats_maximum(struct stats *s);

// Calculates the median (Q2) of the processed values
double stats_median(struct stats *s);

// Calculates Q1 (lower quartile) of the processed values
double stats_Q1(struct stats *s);

// Calculates Q3 (upper quartile) of the processed values
double stats_Q3(struct stats *s);

// Calculates the low whisker position, the lowest value within 1.5
// times the inter-quartile range (IQR) of Q1.
double stats_whisker_low(struct stats *s);

// Calculates the high whisker position, the highest value within 1.5
// times the inter-quartile range (IQR) of Q3.
double stats_whisker_high(struct stats *s);

// Calculates a histogram with the given values and returns a pointer
// to it, which must be deleted with histogram_delete().  Outliers
// (<whisker_low and >whisker_high) will be discarded if
// discard_outliers is non-zero.
struct histogram *stats_build_histogram(struct stats *s, double bucket_size, enum outlier_handling h);

<<<<<<< HEAD
// Merges another stats object into cumulative
void stats_merge(struct stats *cumulative, struct stats *another);

=======
// Traditionally, we want sqrt(n) buckets for n samples.  This
// calculates the bucket size so that there are sqrt(n) buckets for
// the range of the given values.
double stats_ideal_bucket_size(struct stats *s);

// Merges another stats object into cumulative
void stats_merge(struct stats *cumulative, struct stats *another);

// Fits the line y = a*x + b to the data, returning non-zero if the
// slope a was written to slope_dst and y-intercept b was written to
// yint_dst.  A return of zero indicates an error (such as <2 points).
int stats2_linear_regression(struct stats2 *s, double *slope_dst, double *yint_dst);

// Covariance of x- and y-values.
double stats2_covariance(struct stats2 *s);

// Linear correlation
double stats2_linear_correlation(struct stats2 *s);

>>>>>>> f9eb8884
#endif
//EOF<|MERGE_RESOLUTION|>--- conflicted
+++ resolved
@@ -88,11 +88,6 @@
 // discard_outliers is non-zero.
 struct histogram *stats_build_histogram(struct stats *s, double bucket_size, enum outlier_handling h);
 
-<<<<<<< HEAD
-// Merges another stats object into cumulative
-void stats_merge(struct stats *cumulative, struct stats *another);
-
-=======
 // Traditionally, we want sqrt(n) buckets for n samples.  This
 // calculates the bucket size so that there are sqrt(n) buckets for
 // the range of the given values.
@@ -112,6 +107,5 @@
 // Linear correlation
 double stats2_linear_correlation(struct stats2 *s);
 
->>>>>>> f9eb8884
 #endif
 //EOF