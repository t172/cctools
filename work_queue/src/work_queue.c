--- conflicted
+++ resolved
@@ -109,13 +109,8 @@
 	struct hash_table *worker_table;
 	struct itable  *worker_task_map;
 
-<<<<<<< HEAD
 	struct list    *workers_with_available_results;
 
-	int workers_in_state[WORKER_STATE_MAX];
-
-=======
->>>>>>> 4ffbfa0b
 	INT64_T total_tasks_submitted;
 	INT64_T total_tasks_complete;
 	INT64_T total_bytes_sent;
@@ -222,25 +217,11 @@
 	char* id;
 	int known_workers = 0;
 
-<<<<<<< HEAD
-static int get_worker_state(struct work_queue *q, struct work_queue_worker *w) {
-	if(!strcmp(w->hostname, "unknown")) {
-		return WORKER_STATE_INIT;
-	} else if(get_worker_cores(q, w) && itable_size(w->current_tasks) == 0 ) {
-		return WORKER_STATE_READY;
-	} else if(get_worker_cores(q, w) && itable_size(w->current_tasks) > 0) {
-		if(get_worker_cores(q, w) > w->cores_allocated || w->resources->disk.total > w->disk_allocated || w->resources->memory.total < w->memory_allocated || w->resources->gpus.total > w->gpus_allocated) {
-			return WORKER_STATE_BUSY;
-		} else {
-			return WORKER_STATE_FULL;
-		}
-=======
 	hash_table_firstkey(q->worker_table);
 	while(hash_table_nextkey(q->worker_table, &id, (void**)&w)) {
 		if(strcmp(w->hostname, "unknown")){
 			known_workers++;
 		}	
->>>>>>> 4ffbfa0b
 	}
 	
 	return known_workers;
