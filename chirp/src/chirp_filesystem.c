--- conflicted
+++ resolved
@@ -457,113 +457,6 @@
 	return 0;
 }
 
-<<<<<<< HEAD
-INT64_T cfs_basic_putfile(const char *path, struct link * link, INT64_T length, INT64_T mode, time_t stoptime)
-{
-	int fd;
-	INT64_T result;
-
-	mode = 0600 | (mode & 0100);
-
-	fd = cfs->open(path, O_WRONLY | O_CREAT | O_TRUNC, (int) mode);
-	if(fd >= 0) {
-		INT64_T total = 0;
-		int serrno;
-
-		link_putliteral(link, "0\n", stoptime);
-
-		while(length > 0) {
-			char buffer[65536];
-			INT64_T ractual, wactual;
-			INT64_T chunk = MIN((int) sizeof(buffer), length);
-
-			ractual = link_read(link, buffer, chunk, stoptime);
-			if(ractual <= 0) {
-				debug(D_DEBUG, "putfile: read failed (%s), expected %" PRId64 " more bytes", strerror(errno), length);
-				break;
-			}
-
-			wactual = cfs->pwrite(fd, buffer, ractual, total);
-			if(wactual != ractual) {
-				total = -1;
-				break;
-			}
-
-			total += ractual;
-			length -= ractual;
-		}
-		serrno = errno;
-		cfs->close(fd);
-
-		result = total;
-
-		if(length != 0) {
-			if(result >= 0)
-				link_soak(link, length - result, stoptime);
-			if (cfs->unlink(path) == -1)
-				debug(D_DEBUG, "putfile: could not unlink '%s' due to failure because of failed putfile: %s", path, strerror(errno));
-			result = -1;
-			errno = serrno;
-		}
-	} else {
-		result = -1;
-	}
-	return result;
-}
-
-
-INT64_T cfs_basic_getfile(const char *path, struct link * link, time_t stoptime)
-{
-	int fd;
-	INT64_T result;
-	struct chirp_stat info;
-
-	result = cfs->stat(path, &info);
-	if(result < 0)
-		return result;
-
-	if(S_ISDIR(info.cst_mode)) {
-		errno = EISDIR;
-		return -1;
-	}
-
-	fd = cfs->open(path, O_RDONLY, 0);
-	if(fd >= 0) {
-		INT64_T total = 0;
-		INT64_T length = info.cst_size;
-
-		link_putfstring(link, "%" PRId64 "\n", stoptime, length);
-
-		while(length > 0) {
-			char buffer[65536];
-			INT64_T ractual;
-			INT64_T chunk = MIN((int) sizeof(buffer), length);
-
-			ractual = cfs->pread(fd, buffer, chunk, total);
-			if(ractual <= 0)
-				break;
-
-			if(link_putlstring(link, buffer, ractual, stoptime) == -1) {
-				debug(D_DEBUG, "getfile: write failed (%s), expected to write %" PRId64 " more bytes", strerror(errno), length);
-				total = -1;
-				break;
-			}
-
-			total += ractual;
-			length -= ractual;
-		}
-		cfs->close(fd);
-
-		result = total;
-	} else {
-		result = -1;
-	}
-
-	return result;
-}
-
-=======
->>>>>>> 2d72e076
 INT64_T cfs_basic_md5(const char *path, unsigned char digest[16])
 {
 	int fd;
