--- conflicted
+++ resolved
@@ -325,11 +325,8 @@
 {
 	struct pfs_process *p;
 	unsigned long message;
-<<<<<<< HEAD
-=======
 
 	trace_this_pid = -1; /* now always trace any process at all */
->>>>>>> 748c42bd
 
 	p = pfs_process_lookup(pid);
 	if(!p) {
